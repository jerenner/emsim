from dataclasses import dataclass, field
from typing import List, Tuple, Union, Optional

import torch
import numpy as np
from math import floor, ceil
from scipy import sparse

@dataclass
class Rectangle:
    xmin: Union[int, float]
    ymin: Union[int, float]
    xmax: Union[int, float]
    ymax: Union[int, float]

    def width(self):
        return self.xmax - self.xmin

    def height(self):
        return self.ymax - self.ymin

    def center_x(self):
        return (self.xmax + self.xmin) / 2

    def center_y(self):
        return (self.ymax + self.ymin) / 2

    def as_indices(self):
        return (floor(self.xmin), floor(self.ymin), floor(self.xmax), floor(self.ymax))


@dataclass
class IncidencePoint:
    id: int
    x: float
    y: float
    z: float
    e0: float

    def __post_init__(self):
        self.id = int(self.id)
        self.x = float(self.x)
        self.y = float(self.y)
        self.z = float(self.z)
        self.e0 = float(self.e0)

    def normalize_origin(self, x_min: float, y_min: float):
        return IncidencePoint(self.id, self.x - x_min, self.y - y_min, self.z, self.e0)

    def tensor_xy(self, device="cpu"):
        return torch.tensor([self.x, self.y], dtype=torch.float, device=device)


@dataclass
class Pixel:
    x: int
    y: int

    def __post_init__(self):
        assert int(self.x) == float(self.x)
        assert int(self.y) == float(self.y)
        self.x = int(self.x)
        self.y = int(self.y)

    def in_box(self, box: Rectangle):
        return box.xmin <= self.x <= box.xmax and box.ymin <= self.y <= box.ymax

    def center_coordinate(self):
        return float(self.x) + 0.5, float(self.y) + 0.5

    def index(self):
        return (floor(self.x), floor(self.y))

@dataclass
class IonizationElectronPixel(Pixel):
    ionization_electrons: int

    def __post_init__(self):
        super().__post_init__()
        self.ionization_electrons = int(self.ionization_electrons)

    @property
    def data(self):
        return self.ionization_electrons


@dataclass
class EnergyLossPixel(Pixel):
    energy_loss: float

    def __post_init__(self):
        super().__post_init__()
        self.energy_loss = float(self.energy_loss)

    @property
    def data(self):
        return self.energy_loss


@dataclass
class PixelSet:
    _pixels: List[Pixel] = field(default_factory=list)

    def __getitem__(self, item):
        return self._pixels[item]

    def __len__(self):
        return len(self._pixels)

    def append(self, item):
        self._pixels.append(item)

    def get_bounding_box(self):
        return bounding_box(self._pixels)

    def crop_to_bounding_box(self, bounding_box):
        new_pixels = [
            pixel for pixel in self._pixels if pixel.in_box(bounding_box)
            ]
        return PixelSet(new_pixels)

    def xmin(self):
        return min([p.x for p in self._pixels])

    def xmax(self):
        return max([p.x for p in self._pixels])

    def ymin(self):
        return min([p.y for p in self._pixels])

    def ymax(self):
        return max([p.y for p in self._pixels])


@dataclass
class BoundingBox(Rectangle):
    def asarray(self):
        return np.asarray([self.xmin, self.ymin, self.xmax, self.ymax])

<<<<<<< HEAD
    def aslist(self):
        return [self.xmin, self.ymin, self.xmax, self.ymax]

    def corners_format(self):
        """[top_left_x, top_left_y, bottom_right_x, bottom_right_y]"""
        return np.asarray([self.xmin, self.ymax, self.xmax, self.ymin])

=======
>>>>>>> 63c8a929
    def center_format(self):
        """center_x, center_y, width, height"""
        return np.asarray([
            self.center_x(),
            self.center_y(),
            self.width(),
            self.height()
        ])

    def rescale_to_multiple(self, x_scale, y_scale):
        xmin = x_scale * floor(self.xmin) + 0.5
        xmax = x_scale * ceil(self.xmax) - 0.5
        ymin = y_scale * floor(self.ymin) + 0.5
        ymax = y_scale * ceil(self.ymax) - 0.5

        return BoundingBox(
            xmin=xmin,
            ymin=ymin,
            xmax=xmax,
            ymax=ymax,
        )

    def scale_to_mm(self, pixel_x_max, pixel_y_max, mm_x_max, mm_y_max):
        xmin, xmax = np.interp([self.xmin, self.xmax], [0, pixel_x_max], [0, mm_x_max])
        ymin, ymax = np.interp([self.ymin, self.ymax], [0, pixel_y_max], [0, mm_y_max])
        return BoundingBox(xmin, ymin, xmax, ymax)


@dataclass
class Event:
    incidence: IncidencePoint
    pixelset: PixelSet = field(default_factory=PixelSet)
    array: Optional[Union[np.ndarray, sparse.spmatrix]] = None
    bounding_box: BoundingBox = None

    def compute_bounding_box(self, pixel_margin: int):
        self.bounding_box = bounding_box(self.pixelset._pixels, pixel_margin)


def bounding_box(pixels: PixelSet, pixel_margin=0):
    if isinstance(pixels, list):
        x = np.array([p.x for p in pixels])
        y = np.array([p.y for p in pixels])
        xmin, xmax = x.min(), x.max()
        ymin, ymax = y.min(), y.max()
    elif isinstance(pixels, PixelSet):
        xmin, xmax = pixels.xmin(), pixels.xmax()
        ymin, ymax = pixels.ymin(), pixels.ymax()
    else:
        raise ValueError(f"Invalid type for argument `pixels`: {type(pixels)=}")
    xmin = xmin - pixel_margin
    xmax = xmax + pixel_margin
    ymin = ymin - pixel_margin
    ymax = ymax + pixel_margin

    return BoundingBox(xmin, ymin, xmax, ymax)<|MERGE_RESOLUTION|>--- conflicted
+++ resolved
@@ -137,16 +137,6 @@
     def asarray(self):
         return np.asarray([self.xmin, self.ymin, self.xmax, self.ymax])
 
-<<<<<<< HEAD
-    def aslist(self):
-        return [self.xmin, self.ymin, self.xmax, self.ymax]
-
-    def corners_format(self):
-        """[top_left_x, top_left_y, bottom_right_x, bottom_right_y]"""
-        return np.asarray([self.xmin, self.ymax, self.xmax, self.ymin])
-
-=======
->>>>>>> 63c8a929
     def center_format(self):
         """center_x, center_y, width, height"""
         return np.asarray([
